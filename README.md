--- conflicted
+++ resolved
@@ -167,8 +167,7 @@
 
 ## Factors Failed to Compute
 
-<<<<<<< HEAD
-`Factor Expr` guarantees that there will not be any `inf`, `-inf` or `NaN` appear in the result, except for the warm-up period. However, sometimes a factor can fail due to numerical issues. For example, `(Pow 3 (Pow 3 (Pow 3 :volume)))` might overflow and become `inf` and `1 / inf` will become `NaN`. `Factor Expr` will detect these situations and mark these factors as failed. The failed factors will still be returned in the replay result, but the values in that column will be all `NaN`. You can easily remove these failed factor results by using `pd.DataFrame.dropna(axis=0, how="all")`.
+`Factor Expr` guarantees that there will not be any `inf`, `-inf` or `NaN` appear in the result, except for the warm-up period. However, sometimes a factor can fail due to numerical issues. For example, `(Pow 3 (Pow 3 (Pow 3 :volume)))` might overflow and become `inf`, and `1 / inf` will become `NaN`. `Factor Expr` will detect these situations and mark these factors as failed. The failed factors will still be returned in the replay result, but the values in that column will be all `NaN`. You can easily remove these failed factors from the result by using `pd.DataFrame.dropna(axis=1, how="all")`.
 
 ### API
 
@@ -294,7 +293,4 @@
     output: Literal["pandas" | "pyarrow"] = "pandas"
         The return format, can be pandas DataFrame ("pandas") or pyarrow Table ("pyarrow").
     """
-```
-=======
-`Factor Expr` guarantees that there will not be any `inf`, `-inf` or `NaN` appear in the result, except for the warm-up period. However, sometimes a factor can fail due to numerical issues. For example, `(Pow 3 (Pow 3 (Pow 3 :volume)))` might overflow and become `inf`, and `1 / inf` will become `NaN`. `Factor Expr` will detect these situations and mark these factors as failed. The failed factors will still be returned in the replay result, but the values in that column will be all `NaN`. You can easily remove these failed factors from the result by using `pd.DataFrame.dropna(axis=1, how="all")`.
->>>>>>> 50910f13
+```